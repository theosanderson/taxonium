/* ./your-css-folder/styles.css */
@tailwind base;
@tailwind components;
@tailwind utilities;

.tx-button:focus-visible {
  @apply outline-none ring-offset-0 ring-1 ring-gray-800 border-gray-800;
}

<<<<<<< HEAD
/* JBrowse customization */
.MuiPaper-root.MuiPaper-rounded {
  box-shadow: none !important;
  padding: 0px !important;
  margin: 0px !important;
}

#view-browser-axis>div>span>div>div>div>div:nth-child(1) {
  display: none !important;
}

.jss2 {
  margin: 0px !important
}

p[data-testid='refLabel-NC_045512v2'] {
  display: none !important;
}

[class *="PrivateSwitchBase-input-"]+svg {
  color: "#2463eb" !important;
}

.sidebar-toggle {
  border: 2px solid rgb(136, 135, 135) !important;
  border-radius: 3px;
  margin: 10px;
}

.sidebar-open {
  transition: right 0.3s ease-in-out !important;
}

.sidebar-closed {
  transition: right 0.3s ease-in-out !important;

  position: absolute;
  width: 60px;
  right: 0px;
}

.search-panel {
  width: 100% !important;
}

select,
input {
  border-color: #c7ccd8 !important
}

.infoTooltip {
  max-width: 200px;
  font-size: 12pt !important;
  pointer-events: auto !important;
  
}
.infoTooltip :hover {
  visibility: visible !important;
  opacity: 1 !important;
}
.tooltipLink {
  color: #2563eb;
  text-decoration: underline;
=======
select,
input {
  border-color: #c7ccd8 !important;
>>>>>>> 3fae847e
}<|MERGE_RESOLUTION|>--- conflicted
+++ resolved
@@ -7,7 +7,6 @@
   @apply outline-none ring-offset-0 ring-1 ring-gray-800 border-gray-800;
 }
 
-<<<<<<< HEAD
 /* JBrowse customization */
 .MuiPaper-root.MuiPaper-rounded {
   box-shadow: none !important;
@@ -15,19 +14,19 @@
   margin: 0px !important;
 }
 
-#view-browser-axis>div>span>div>div>div>div:nth-child(1) {
+#view-browser-axis > div > span > div > div > div > div:nth-child(1) {
   display: none !important;
 }
 
 .jss2 {
-  margin: 0px !important
+  margin: 0px !important;
 }
 
-p[data-testid='refLabel-NC_045512v2'] {
+p[data-testid="refLabel-NC_045512v2"] {
   display: none !important;
 }
 
-[class *="PrivateSwitchBase-input-"]+svg {
+[class*="PrivateSwitchBase-input-"] + svg {
   color: "#2463eb" !important;
 }
 
@@ -55,14 +54,13 @@
 
 select,
 input {
-  border-color: #c7ccd8 !important
+  border-color: #c7ccd8 !important;
 }
 
 .infoTooltip {
   max-width: 200px;
   font-size: 12pt !important;
   pointer-events: auto !important;
-  
 }
 .infoTooltip :hover {
   visibility: visible !important;
@@ -71,9 +69,4 @@
 .tooltipLink {
   color: #2563eb;
   text-decoration: underline;
-=======
-select,
-input {
-  border-color: #c7ccd8 !important;
->>>>>>> 3fae847e
 }