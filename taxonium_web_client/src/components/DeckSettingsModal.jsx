import Modal from "react-modal";
const settingsModalStyle = {
<<<<<<< HEAD
    content: {
      top: "50%",
      left: "50%",
      right: "auto",
      bottom: "auto",
      marginRight: "-50%",
      transform: "translate(-50%, -50%)",
      //width: '50%',
      backgroundColor: "#fafafa",
    },
  };
  
  const prettifyMutationTypes = {
    aa: "Amino acid",
    nt: "Nucleotide",
  };
  
const DeckSettingsModal = ({settings, deckSettingsOpen, setDeckSettingsOpen}) => {
    return (<Modal
        isOpen={deckSettingsOpen}
        style={settingsModalStyle}
        onRequestClose={() => setDeckSettingsOpen(false)}
        contentLabel="Example Modal"
      >
        <h2 className="font-medium mb-3">Settings</h2>
        <div className="text-sm">
            <div>
          <label>
            <input
              type="checkbox"
              className="mr-1"
              checked={settings.minimapEnabled}
              onChange={() => settings.toggleMinimapEnabled()}
            />{" "}
            Enable minimap
          </label></div>
          <div>
          <label>
            <input
              type="checkbox"
              className="mr-1"
              checked={settings.displayTextForInternalNodes}
              onChange={() => settings.setDisplayTextForInternalNodes(!settings.displayTextForInternalNodes)}
            />{" "}
            Display labels for internal nodes if present
          </label>
          </div>
=======
  content: {
    top: "50%",
    left: "50%",
    right: "auto",
    bottom: "auto",
    marginRight: "-50%",
    transform: "translate(-50%, -50%)",
    //width: '50%',
    backgroundColor: "#fafafa",
  },
};
>>>>>>> e2f51aac

const prettifyMutationTypes = {
  aa: "Amino acid",
  nt: "Nucleotide",
};

const DeckSettingsModal = ({
  settings,
  deckSettingsOpen,
  setDeckSettingsOpen,
}) => {
  return (
    <Modal
      isOpen={deckSettingsOpen}
      style={settingsModalStyle}
      onRequestClose={() => setDeckSettingsOpen(false)}
      contentLabel="Example Modal"
    >
      <h2 className="font-medium mb-3">Settings</h2>
      <div className="text-sm">
        <label>
          <input
            type="checkbox"
            className="mr-1"
            checked={settings.minimapEnabled}
            onChange={() => settings.toggleMinimapEnabled()}
          />{" "}
          Enable minimap
        </label>

        <h3 className="mt-5 font-medium">Mutation types enabled</h3>
        <div className="mt-2">
          {Object.keys(settings.mutationTypesEnabled).map((key) => (
            <div>
              <label key={key}>
                <input
                  type="checkbox"
                  className="mr-1"
                  checked={settings.mutationTypesEnabled[key]}
                  onChange={() =>
                    settings.setMutationTypeEnabled(
                      key,
                      !settings.mutationTypesEnabled[key]
                    )
                  }
                />{" "}
                {prettifyMutationTypes[key] ? prettifyMutationTypes[key] : key}
              </label>
            </div>
          ))}
        </div>
      </div>
    </Modal>
  );
};
export default DeckSettingsModal;<|MERGE_RESOLUTION|>--- conflicted
+++ resolved
@@ -1,6 +1,6 @@
 import Modal from "react-modal";
 const settingsModalStyle = {
-<<<<<<< HEAD
+
     content: {
       top: "50%",
       left: "50%",
@@ -48,48 +48,7 @@
             Display labels for internal nodes if present
           </label>
           </div>
-=======
-  content: {
-    top: "50%",
-    left: "50%",
-    right: "auto",
-    bottom: "auto",
-    marginRight: "-50%",
-    transform: "translate(-50%, -50%)",
-    //width: '50%',
-    backgroundColor: "#fafafa",
-  },
-};
->>>>>>> e2f51aac
 
-const prettifyMutationTypes = {
-  aa: "Amino acid",
-  nt: "Nucleotide",
-};
-
-const DeckSettingsModal = ({
-  settings,
-  deckSettingsOpen,
-  setDeckSettingsOpen,
-}) => {
-  return (
-    <Modal
-      isOpen={deckSettingsOpen}
-      style={settingsModalStyle}
-      onRequestClose={() => setDeckSettingsOpen(false)}
-      contentLabel="Example Modal"
-    >
-      <h2 className="font-medium mb-3">Settings</h2>
-      <div className="text-sm">
-        <label>
-          <input
-            type="checkbox"
-            className="mr-1"
-            checked={settings.minimapEnabled}
-            onChange={() => settings.toggleMinimapEnabled()}
-          />{" "}
-          Enable minimap
-        </label>
 
         <h3 className="mt-5 font-medium">Mutation types enabled</h3>
         <div className="mt-2">
