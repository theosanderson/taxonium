--- conflicted
+++ resolved
@@ -210,18 +210,11 @@
     processedUploadedData = await processJsonl(data.data, sendStatusMessage);
     console.log("processedUploadedData created");
   } else if (
-<<<<<<< HEAD
-    data.type === "upload" &&
-    data.data &&
-    data.data.filename &&
-    (data.data.filetype === "nwk" ||  data.data.filetype === "nexus")
-=======
     (data.type === "upload" &&
       data.data &&
       data.data.filename &&
-      data.data.filetype === "nwk") ||
-    data.data.filetype === "nexus"
->>>>>>> 4217b21b
+      (data.data.filetype === "nwk") ||
+    data.data.filetype === "nexus")
   ) {
     console.log("got nwk file", data.data);
     data.data.useDistances = true;
