import { useMemo, useState, useEffect, useCallback } from "react";

function guessIfCompressed(file_object) {
  //return true if gzipped and false if not
  const file_type = file_object.type;
  const file_name = file_object.name.toLowerCase();
  if (file_type === "application/gzip" || file_name.endsWith(".gz")) {
    return true;
  }
  return false;
}

function guessType(file_object) {
  // first strip off any gz from the end of lowercase name and get extension
  const file_name = file_object.name.toLowerCase().replace(".gz", "");
  const file_extension = file_name.split(".").pop();

  const tree_extensions = ["nwk", "newick", "tree", "tre", "nh"];

  if (tree_extensions.includes(file_extension)) {
    return "nwk";
  }
  if (file_extension === "jsonl") {
    return "jsonl";
  }
  if (file_extension === "csv") {
    return "meta_csv";
  }
  if (file_extension === "tsv") {
    return "meta_tsv";
  }
  if (file_extension === "json") {
    return "nextstrain";
  } else {
    return "unknown";
  }
}

export const useInputHelper = ({
  setUploadedData,
  updateQuery,
  query,
  uploadedData,
}) => {
  const [inputs, setInputs] = useState([]);

  function addInput(file_object, data) {
    if (window.gtag) {
      window.gtag("event", "addInput", {
        event_category: "addInput",
        event_label: file_object.name,
      });
    }
    const gzipped = guessIfCompressed(file_object);
    const filetype = guessType(file_object);
    setInputs((inputs) => [
      ...inputs,
      {
        name: file_object.name,
        data: data,
        mimetype: file_object.type,
        size: file_object.size,
        filetype: filetype,
        gzipped: gzipped,
        supplyType: file_object.supplyType,
        ladderize: true,
      },
    ]);
  }

  function readFile(file) {
    const reader = new FileReader();
    reader.onload = () => {
      //setUploadedData(reader.result);

      if (file.name.includes(".pb")) {
        // V1 format
        window.alert(
          "It looks like you are trying to load a Taxonium V1 proto. We will now redirect you to the V1 site. Please retry the upload from there."
        );
        window.location.href =
          "https://cov2tree-git-v1-theosanderson.vercel.app/";
      } else {
        const result = reader.result;
        file.supplyType = "file";
        addInput(file, result);
      }
    };

    reader.readAsArrayBuffer(file);
  }

  const [validity, validityMessage] = useMemo(() => {
    if (inputs.length === 0) {
      return ["invalid", "No files selected"];
    }

    // if there is a jsonl file, it must be the only file
    if (
      inputs.some((input) => input.filetype === "jsonl") &&
      inputs.length > 1
    ) {
      return [
        "invalid",
        "If using Taxonium JSONL files, you can only use a single file at present",
      ];
    }
    // can't have more than one metadata file
    if (
      inputs.filter((input) => input.filetype.startsWith("meta_")).length > 1
    ) {
      return ["invalid", "You can only use a single metadata file"];
    }
    // can't have more than one tree file
    if (inputs.filter((input) => input.filetype === "nwk").length > 1) {
      return ["invalid", "You can only use a single tree file"];
    }
    if (inputs.some((input) => input.filetype === "unknown")) {
      return ["invalid", "Please select the type of each file"];
    }
    // must have a tree file or a jsonl
    if (
      inputs.filter((input) => input.filetype === "jsonl").length === 0 &&
      inputs.filter((input) => input.filetype === "nwk").length === 0 &&
      inputs.filter((input) => input.filetype === "nextstrain").length === 0
    ) {
      return [
        "invalid",
        "You must also add a tree file to go with your metadata",
      ];
    }
    return ["valid", ""];
  }, [inputs]);

  function removeInput(index) {
    setInputs(inputs.filter((_, i) => i !== index));
  }

  function addFromURL(url) {
    const file_obj = { name: url, supplyType: "url" };
    addInput(file_obj);
  }

  const finaliseInputs = useCallback(() => {
    // if everything is a URL:
    if (inputs.every((input) => input.supplyType === "url")) {
      // if the input is a taxonium file
      if (inputs[0].filetype === "jsonl") {
        updateQuery({ protoUrl: inputs[0].name });
      } else {
        const meta_file = inputs.find((input) =>
          input.filetype.startsWith("meta_")
        );
        const tree_file = inputs.find(
          (input) => input.filetype === "nwk" || input.filetype === "nextstrain"
        );
        const newQuery = {
          treeUrl: tree_file.name,
<<<<<<< HEAD
          ladderizeTree: tree_file.ladderize === "true",
=======
          ladderizeTree: tree_file.ladderize === true,
>>>>>>> bd809766
          treeType: tree_file.filetype,
        };
        if (meta_file) {
          newQuery.metaUrl = meta_file.name;
        }
        updateQuery(newQuery);
      }
    } else {
      if (inputs[0].filetype === "jsonl") {
        setUploadedData({
          status: "loaded",
          filename: inputs[0].name,
          data: inputs[0].data,
          filetype: inputs[0].filetype,
        });
        return;
      }

      const upload_obj = {};
      // if there is some metadata find it
      const meta_file = inputs.find((input) =>
        input.filetype.startsWith("meta_")
      );
      if (meta_file) {
        upload_obj.metadata = {
          filename: meta_file.name,
          data: meta_file.data,
          status: meta_file.supplyType === "url" ? "url_supplied" : "loaded",
        };
      }

      // if there is a tree file find it
      const tree_file = inputs.find(
        (input) => input.filetype === "nwk" || input.filetype === "nextstrain"
      );

      upload_obj.filename = tree_file.name;
      upload_obj.data = tree_file.data;
      upload_obj.status =
        tree_file.supplyType === "url" ? "url_supplied" : "loaded";
      upload_obj.filetype = tree_file.filetype;
      upload_obj.ladderize = tree_file.ladderize;
      setUploadedData(upload_obj);
    }
  }, [inputs, updateQuery, setUploadedData]);

  useEffect(() => {
    // if there is a single file and it is a jsonl file, then finalise
    if (inputs.length === 1 && inputs[0].filetype === "jsonl") {
      finaliseInputs();
    }
  }, [inputs, finaliseInputs]);

  useEffect(() => {
    if (query.protoUrl && !uploadedData) {
      setUploadedData({
        status: "url_supplied",
        filename: query.protoUrl,
        filetype: "jsonl",
      });
    }
    if (query.treeUrl && !uploadedData) {
      console.log("tree url set");
      const extra = {};
      if (query.metaUrl) {
        extra.metadata = {
          filename: query.metaUrl,
          status: "url_supplied",
          taxonColumn: query.taxonColumn,
        };
      }
      setUploadedData({
        status: "url_supplied",
        filename: query.treeUrl,
        ladderize: query.ladderizeTree === "true",
        filetype: query.treeType ? query.treeType : "nwk",
        ...extra,
      });
    }
  }, [query, setUploadedData, uploadedData]);

  return {
    inputs,
    setInputs,
    readFile,
    removeInput,
    addInput,
    addFromURL,
    finaliseInputs,
    validity,
    validityMessage,
  };
};<|MERGE_RESOLUTION|>--- conflicted
+++ resolved
@@ -156,11 +156,7 @@
         );
         const newQuery = {
           treeUrl: tree_file.name,
-<<<<<<< HEAD
-          ladderizeTree: tree_file.ladderize === "true",
-=======
           ladderizeTree: tree_file.ladderize === true,
->>>>>>> bd809766
           treeType: tree_file.filetype,
         };
         if (meta_file) {
