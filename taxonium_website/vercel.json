--- conflicted
+++ resolved
@@ -1,18 +1,12 @@
 {
-<<<<<<< HEAD
-    "routes": [
-      {
-        "src": "/(.*)",
-        "dest": "/"
-      }
-    ]
-  }
-=======
   "routes": [
+    {
+      "src": "/assets/(.*)",
+      "dest": "/assets/$1"
+    },
     {
       "src": "/(.*)",
       "dest": "/index.html"
     }
   ]
-}
->>>>>>> b47f0d21
+}