# Taxonium React Component

Taxonium is now available as a React component. There are a few different ways you can use this.

```{eval-rst}
.. note::
    This component is new and in flux.
```

## Basic HTML

```html
<!DOCTYPE html>
<html lang="en">
<head>
  <meta charset="UTF-8">
  <meta name="viewport" content="width=device-width, initial-scale=1.0">
  <title>Taxonium Demo</title>
  <style>
    body {
      margin: 0;
      padding: 0;
      font-family: Arial, sans-serif;
    }
    #root {
      width: 100vw;
      height: 100vh;
    }
  </style>
</head>
<body>
  <div id="root"></div>

  <script type="module">
    import React from 'https://esm.sh/react@19';
    import { createRoot } from 'https://esm.sh/react-dom@19/client';
    import Taxonium from 'https://esm.sh/taxonium-component';

<<<<<<< HEAD
    const { createElement: h } = React;
=======
  <!-- Include Taxonium Component -->
  <script src="https://unpkg.com/taxonium-component@2.0.100"></script>
>>>>>>> 001979c6

    function App() {
      const nwk = `((A:0.1,B:0.2):0.3,(C:0.4,D:0.5):0.6);`;

      const metadata_text = `Node,Name,Species
A,Bob,Cow
B,Jim,Cow
C,Joe,Fish
D,John,Fish`;

      // Metadata is optional
      const metadata = {
        filename: "test.csv",
        data: metadata_text,
        status: "loaded",
        filetype: "meta_csv",
      };

      const sourceData = {
        status: "loaded",
        filename: "test.nwk",
        data: nwk,
        filetype: "nwk",
        metadata: metadata,
      };
      
      return h(Taxonium, { sourceData: sourceData });
    }

    const container = document.getElementById('root');
    const root = createRoot(container);
    root.render(h(App));
  </script>
</body>
</html>
```

## In a React project

### Install Taxonium Component

```
npm install taxonium-component
```

### Import and use Taxonium Component in your React jsx

```js
import Taxonium from "taxonium-component";

const App = () => {
  return <Taxonium backendUrl="https://api.cov2tree.org" />;
};
```

## Properties

In either case the following properties are available.

| Property   | Type                  | Default | Description                                                    |
| ---------- | --------------------- | ------- | -------------------------------------------------------------- |
| backendUrl | string                | None    | (Optional) a backend to connect to                             |
| sourceData | Javascript dictionary | None    | (Optional) Tree / metadata to load locally (see section below) |
| configDict | Javascript dictionary | None    | (Optional) configuration (see [advanced](./advanced.md))       |

## sourceData

The `sourceData` property allows you to load a tree and metadata directly into the component.

Examples:

```js
sourceData: {
      status: "url_supplied",
      filename:
        "https://cov2tree.nyc3.cdn.digitaloceanspaces.com/ncbi/special_filtered.jsonl.gz",
      filetype: "jsonl",
}
```

```js
 sourceData: {
      status: "loaded",
      filename: "test.nwk",
      data: `((A:0.1,B:0.2):0.3,C:0.4);`,
      filetype: "nwk",
    }
```

## Building the library

To build the component yourself, run:

```bash
cd taxonium_component
npm install
npm run build
```

The bundles will be written to `taxonium_component/dist`.

## Demo

You can experiment with the component locally via Storybook:

```bash
npm run storybook
```

By default Storybook runs at [http://localhost:6006](http://localhost:6006).
<|MERGE_RESOLUTION|>--- conflicted
+++ resolved
@@ -36,12 +36,8 @@
     import { createRoot } from 'https://esm.sh/react-dom@19/client';
     import Taxonium from 'https://esm.sh/taxonium-component';
 
-<<<<<<< HEAD
     const { createElement: h } = React;
-=======
-  <!-- Include Taxonium Component -->
-  <script src="https://unpkg.com/taxonium-component@2.0.100"></script>
->>>>>>> 001979c6
+
 
     function App() {
       const nwk = `((A:0.1,B:0.2):0.3,(C:0.4,D:0.5):0.6);`;
