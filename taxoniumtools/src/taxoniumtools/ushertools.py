from . import parsimony_pb2
import treeswift
from alive_progress import alive_it, alive_bar
from Bio import SeqIO

from dataclasses import dataclass
from collections import defaultdict


@dataclass
class AnnotatedMutation:  #not-hashable atm
    genome_position: int  #0-based
    genome_residue: str
    cds: lambda: "CDS"
    codon_number: int  #0-based
    codon_start: int  #0-based
    codon_end: int  #0-based
    gene: str


@dataclass(eq=True, frozen=True)
class NucMutation:  #hashable
    one_indexed_position: int
    par_nuc: str
    mut_nuc: str
    chromosome: str = "chrom"


def get_codon_table():
    bases = "TCAG"
    codons = [a + b + c for a in bases for b in bases for c in bases]
    amino_acids = 'FFLLSSSSYY**CC*WLLLLPPPPHHQQRRRRIIIMTTTTNNKKSSRRVVVVAAAADDEEGGGG'
    return dict(zip(codons, amino_acids))


codon_table = get_codon_table()


def get_mutations(past_nuc_muts_dict,
                  new_nuc_mutations_here,
                  seq,
                  cdses,
                  disable_check_for_differences=False):

    annotated_mutations = []

    for mutation in new_nuc_mutations_here:
        cds = find_cds(mutation.one_indexed_position - 1, cdses)
        if cds:
            codon_number, codon_start, codon_end = find_codon(
                mutation.one_indexed_position - 1, cds)
            annotated_mutations.append(
                AnnotatedMutation(
                    genome_position=mutation.one_indexed_position - 1,
                    genome_residue=mutation.mut_nuc,
                    gene=cds.qualifiers["gene"][0],
                    codon_number=codon_number,
                    codon_start=codon_start,
                    codon_end=codon_end,
                    cds=cds))

    by_gene_codon = defaultdict(list)

    for mutation in annotated_mutations:
        by_gene_codon[(mutation.gene, mutation.codon_number,
                       mutation.codon_start,
                       mutation.codon_end)].append(mutation)

    mutations_here = []
    for gene_codon, mutations in by_gene_codon.items():
        gene, codon_number, codon_start, codon_end = gene_codon
        very_initial_codon = seq[codon_start:codon_end]
        initial_codon = list(very_initial_codon)

        relevant_past_muts = [(x, past_nuc_muts_dict[x])
                              for x in range(codon_start, codon_end)
                              if x in past_nuc_muts_dict]
        for position, value in relevant_past_muts:
            initial_codon[position - codon_start] = value

        final_codon = initial_codon.copy()

        for mutation in mutations:
            pos_in_codon = mutation.genome_position - codon_start
            final_codon[pos_in_codon] = mutation.genome_residue

        initial_codon = "".join(initial_codon)
        final_codon = "".join(final_codon)
        initial_codon_trans = codon_table[initial_codon]
        final_codon_trans = codon_table[final_codon]
        if initial_codon_trans != final_codon_trans or disable_check_for_differences:
            mutations_here.append((gene, codon_number + 1, initial_codon_trans,
                                   final_codon_trans))

    # update past_nuc_muts_dict
    for mutation in annotated_mutations:
        past_nuc_muts_dict[mutation.genome_position] = mutation.genome_residue

    return mutations_here


def recursive_mutation_analysis(node, past_nuc_muts_dict, seq, cdses, pbar):
    pbar()

    new_nuc_mutations_here = node.nuc_mutations
    new_past_nuc_muts_dict = past_nuc_muts_dict.copy()
    node.aa_muts = get_mutations(new_past_nuc_muts_dict,
                                 new_nuc_mutations_here, seq, cdses)
    for child in node.children:
        recursive_mutation_analysis(child, new_past_nuc_muts_dict, seq, cdses,
                                    pbar)


NUC_ENUM = "ACGT"


def preorder_traversal(node):
    yield node
    for clade in node.children:
        yield from preorder_traversal(clade)


def preorder_traversal_iter(node):
    return iter(preorder_traversal(node))


def find_cds(position, cdses):
    for cds in cdses:
        if cds.location.start <= position <= cds.location.end:
            return cds
    return None


def find_codon(position, cds):
    # Get the codon number within the CDS
    codon_number = (position - cds.location.start) // 3
    codon_start = cds.location.start + codon_number * 3
    codon_end = codon_start + 3
    return codon_number, codon_start, codon_end


class UsherMutationAnnotatedTree:

<<<<<<< HEAD
    def __init__(self, tree_file, genbank_file=None, clade_types=[]):
=======
    def __init__(self,
                 tree_file,
                 genbank_file=None,
                 name_internal_nodes=False):
>>>>>>> e83d6ada
        self.data = parsimony_pb2.data()
        self.data.ParseFromString(tree_file.read())
        self.condensed_nodes_dict = self.get_condensed_nodes_dict(
            self.data.condensed_nodes)
        print("Loading tree, this may take a while...")
        self.tree = treeswift.read_tree(self.data.newick, schema="newick")
        if name_internal_nodes:
            self.name_internal_nodes()
        self.data.newick = ''

        self.annotate_mutations()
        self.annotate_clades(clade_types)

        self.expand_condensed_nodes()
        self.set_branch_lengths()
        if genbank_file:
            self.load_genbank_file(genbank_file)
            self.perform_aa_analysis()
        self.assign_num_tips()

    def create_mutation_like_objects_to_record_reference_seq(self):
        """Hacky way of recording the reference"""
        ref_muts = []
        for i, character in enumerate(self.genbank.seq):
            ref_muts.append(
                NucMutation(one_indexed_position=i + 1,
                            mut_nuc=character,
                            par_nuc="X"))
        return ref_muts

    def annotate_clades(self, clade_types):
        if clade_types:
            for i, node in alive_it(list(
                    enumerate(preorder_traversal(self.tree.root))),
                                    title="Annotating nuc muts"):

                this_thing = self.data.metadata[i]
                node.clades = {
                    clade_types[index]: part
                    for index, part in enumerate(this_thing.clade_annotations)
                }

    def perform_aa_analysis(self):

        seq = str(self.genbank.seq)
        with alive_bar(self.tree.num_nodes(),
                       title="Annotating amino acids") as pbar:
            recursive_mutation_analysis(self.tree.root, {}, seq, self.cdses,
                                        pbar)
        reference_muts = self.create_mutation_like_objects_to_record_reference_seq(
        )
        self.tree.root.aa_muts = get_mutations(
            {},
            reference_muts,
            seq,
            self.cdses,
            disable_check_for_differences=True)
        self.tree.root.nuc_mutations = reference_muts

    def load_genbank_file(self, genbank_file):
        self.genbank = SeqIO.read(genbank_file, "genbank")
        self.cdses = [x for x in self.genbank.features if x.type == "CDS"]
        # Assert that there are no compound locations and that all strands are positive,
        # and that all CDS features are a multiple of 3

        for cds in self.cdses:

            assert cds.location.strand == 1
            assert len(cds.location.parts) == 1
            assert len(cds.location.parts[0]) % 3 == 0

    def convert_nuc_mutation(self, usher_mutation):
        new_mut = NucMutation(one_indexed_position=usher_mutation.position,
                              par_nuc=NUC_ENUM[usher_mutation.par_nuc],
                              mut_nuc=NUC_ENUM[usher_mutation.mut_nuc[0]])
        return new_mut

    def annotate_mutations(self):
        for i, node in alive_it(list(
                enumerate(preorder_traversal(self.tree.root))),
                                title="Annotating nuc muts"):
            node.nuc_mutations = [
                self.convert_nuc_mutation(x)
                for x in self.data.node_mutations[i].mutation
            ]

    def name_internal_nodes(self):
        for i, node in alive_it(list(
                enumerate(preorder_traversal(self.tree.root))),
                                title="Naming internal nodes"):
            if not node.label:
                node.label = "node_" + str(i)

    def set_branch_lengths(self):
        for node in alive_it(list(preorder_traversal(self.tree.root)),
                             title="Setting branch length"):
            node.edge_length = len(node.nuc_mutations)

    def expand_condensed_nodes(self):
        for node in alive_it(list(self.tree.traverse_leaves()),
                             title="Expanding condensed nodes"):

            if node.label and node.label in self.condensed_nodes_dict:
                assert len(node.nuc_mutations) == 0

                for new_node_label in self.condensed_nodes_dict[node.label]:
                    new_node = treeswift.Node(label=new_node_label)
                    new_node.nuc_mutations = node.nuc_mutations
                    if hasattr(node, "clades"):
                        new_node.clades = node.clades
                    node.parent.add_child(new_node)
                node.label = ""
                node.parent.remove_child(node)
            else:
                pass

    def get_condensed_nodes_dict(self, condensed_nodes_dict):
        output_dict = {}
        for condensed_node in alive_it(condensed_nodes_dict,
                                       title="Reading condensed nodes dict"):
            output_dict[
                condensed_node.node_name] = condensed_node.condensed_leaves
        return output_dict

    def assign_num_tips(self):
        for node in self.tree.traverse_postorder():
            if node.is_leaf():
                node.num_tips = 1
            else:
                node.num_tips = sum(child.num_tips for child in node.children)<|MERGE_RESOLUTION|>--- conflicted
+++ resolved
@@ -140,15 +140,10 @@
 
 
 class UsherMutationAnnotatedTree:
-
-<<<<<<< HEAD
-    def __init__(self, tree_file, genbank_file=None, clade_types=[]):
-=======
     def __init__(self,
                  tree_file,
                  genbank_file=None,
-                 name_internal_nodes=False):
->>>>>>> e83d6ada
+                 name_internal_nodes=False, clade_types=[]):
         self.data = parsimony_pb2.data()
         self.data.ParseFromString(tree_file.read())
         self.condensed_nodes_dict = self.get_condensed_nodes_dict(
