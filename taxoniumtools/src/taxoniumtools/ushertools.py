from concurrent.futures import thread
from . import parsimony_pb2
import treeswift
from alive_progress import alive_it, alive_bar
from Bio import SeqIO

from dataclasses import dataclass
from collections import defaultdict


<<<<<<< HEAD

=======
>>>>>>> e4b7b76b
def reverse_complement(input_string):
    return input_string.translate(str.maketrans("ATCG", "TAGC"))[::-1]

@dataclass(eq=True, frozen=True)
class AnnotatedMutation:
    genome_position: int  #0-based
    genome_residue: str
    codon_number: int  #0-based
    codon_start: int  #0-based
    codon_end: int  #0-based
    gene: str
    strand: int


@dataclass(eq=True, frozen=True)
class NucMutation:  #hashable
    one_indexed_position: int
    par_nuc: str
    mut_nuc: str
    chromosome: str = "chrom"


def get_codon_table():
    bases = "TCAG"
    codons = [a + b + c for a in bases for b in bases for c in bases]
    amino_acids = 'FFLLSSSSYY**CC*WLLLLPPPPHHQQRRRRIIIMTTTTNNKKSSRRVVVVAAAADDEEGGGG'
    return dict(zip(codons, amino_acids))


codon_table = get_codon_table()


def get_mutations(past_nuc_muts_dict,
                  new_nuc_mutations_here,
                  seq,
                  cdses,
                  disable_check_for_differences=False):

    annotated_mutations = []

    for mutation in new_nuc_mutations_here:
        cds = find_cds(mutation.one_indexed_position - 1, cdses)
        if cds:
            codon_number, codon_start, codon_end = find_codon(
                mutation.one_indexed_position - 1, cds)
            annotated_mutations.append(
                AnnotatedMutation(
                    genome_position=mutation.one_indexed_position - 1,
                    genome_residue=mutation.mut_nuc,
                    gene=cds.qualifiers["gene"][0],
                    codon_number=codon_number,
                    codon_start=codon_start,
                    codon_end=codon_end,
                    strand=cds.strand))

    by_gene_codon = defaultdict(list)

    for mutation in annotated_mutations:
        by_gene_codon[(mutation.gene, mutation.codon_number,
                       mutation.codon_start, mutation.codon_end,
                       mutation.strand)].append(mutation)

    mutations_here = []
    for gene_codon, mutations in by_gene_codon.items():
        gene, codon_number, codon_start, codon_end, strand = gene_codon
        very_initial_codon = seq[codon_start:codon_end]
        # For most of this function we ignore strand - so for negative strand we
        # are actually collecting the reverse complement of the codon
        initial_codon = list(very_initial_codon)

        relevant_past_muts = [(x, past_nuc_muts_dict[x])
                              for x in range(codon_start, codon_end)
                              if x in past_nuc_muts_dict]
        for position, value in relevant_past_muts:
            initial_codon[position - codon_start] = value

        final_codon = initial_codon.copy()

        for mutation in mutations:
            pos_in_codon = mutation.genome_position - codon_start
            final_codon[pos_in_codon] = mutation.genome_residue

        initial_codon = "".join(initial_codon)
        final_codon = "".join(final_codon)

        if strand == -1:
            initial_codon = reverse_complement(initial_codon)
            final_codon = reverse_complement(final_codon)

        initial_codon_trans = codon_table[initial_codon]
        final_codon_trans = codon_table[final_codon]
        if initial_codon_trans != final_codon_trans or disable_check_for_differences:
            mutations_here.append((gene, codon_number + 1, initial_codon_trans,
                                   final_codon_trans))

    # update past_nuc_muts_dict
    for mutation in annotated_mutations:
        past_nuc_muts_dict[mutation.genome_position] = mutation.genome_residue

    return mutations_here


def recursive_mutation_analysis(node, past_nuc_muts_dict, seq, cdses, pbar):
    pbar()

    new_nuc_mutations_here = node.nuc_mutations
    new_past_nuc_muts_dict = past_nuc_muts_dict.copy()
    node.aa_muts = get_mutations(new_past_nuc_muts_dict,
                                 new_nuc_mutations_here, seq, cdses)
    for child in node.children:
        recursive_mutation_analysis(child, new_past_nuc_muts_dict, seq, cdses,
                                    pbar)


NUC_ENUM = "ACGT"


def preorder_traversal(node):
    yield node
    for clade in node.children:
        yield from preorder_traversal(clade)


def preorder_traversal_iter(node):
    return iter(preorder_traversal(node))


def find_cds(position, cdses):
    for cds in cdses:
        if cds.location.start <= position <= cds.location.end:
            return cds
    return None


def find_codon(position, cds):
    if cds.strand == 1:
        # Get the codon number within the CDS
        codon_number = (position - cds.location.start) // 3
        codon_start = cds.location.start + codon_number * 3
        codon_end = codon_start + 3
    else:
        # Get the codon number within the CDS
        codon_number = (cds.location.end - position - 1) // 3
        codon_end = cds.location.end - codon_number * 3
        codon_start = codon_end - 3
    return codon_number, codon_start, codon_end


class UsherMutationAnnotatedTree:

    def __init__(self,
                 tree_file,
                 genbank_file=None,
                 name_internal_nodes=False,
                 clade_types=[],
                 shear=False,
                 shear_threshold=1000):
        self.data = parsimony_pb2.data()
        self.data.ParseFromString(tree_file.read())
        self.condensed_nodes_dict = self.get_condensed_nodes_dict(
            self.data.condensed_nodes)
        print("Loading tree, this may take a while...")
        self.tree = treeswift.read_tree(self.data.newick, schema="newick")
        if name_internal_nodes:
            self.name_internal_nodes()
        self.data.newick = ''

        self.annotate_mutations()
        self.annotate_clades(clade_types)

        self.expand_condensed_nodes()
        self.assign_num_tips()
        print(f"Loaded initial tree with {self.tree.root.num_tips} tips")
        if shear:
            print("Shearing tree...")
            self.shear_tree(shear_threshold)
        self.assign_num_tips()
        print(f"Tree to use now has {self.tree.root.num_tips} tips")
        self.set_branch_lengths()
        if genbank_file:
            self.load_genbank_file(genbank_file)
            self.perform_aa_analysis()

    def prune_node(self, node_to_prune):
        """Remove node from parent, then check if parent has zero descendants. If so remove it.
        If parent has a single descendant, then give the parent's mutations to the descendant, unless they
        conflict with the descendants own mutations. Also give the parent's clade annotations to the descendant,
        unless they conflict. Then prune the parent, and instead add this child to parent's parent."""
        parent = node_to_prune.parent
        parent.remove_child(node_to_prune)
        if len(parent.children) == 0:
            self.prune_node(parent)
        elif len(parent.children) == 1:
            child = parent.children[0]
            for mutation in parent.nuc_mutations:
                if mutation.one_indexed_position not in [
                        x.one_indexed_position for x in child.nuc_mutations
                ]:
                    child.nuc_mutations.append(mutation)
            if hasattr(parent, "clades"):
                for clade_type, clade_annotation in parent.clades.items():
                    if clade_type not in child.clades or child.clades[
                            clade_type] == "":
                        child.clades[clade_type] = clade_annotation
            grandparent = parent.parent
            parent.remove_child(child)
            if grandparent:
                grandparent.remove_child(parent)
                grandparent.add_child(child)

    def shear_tree(self, theshold=1000):
        """Consider each node. If at any point a child has fewer than 1/threshold proportion of the num_tips, then prune it"""
        for node in alive_it(list(self.tree.traverse_postorder())):
            if len(node.children) > 1:
                total_tips = node.num_tips
                for child in node.children:
                    if total_tips / child.num_tips > theshold:
                        self.prune_node(child)

    def create_mutation_like_objects_to_record_reference_seq(self):
        """Hacky way of recording the reference"""
        ref_muts = []
        for i, character in enumerate(self.genbank.seq):
            ref_muts.append(
                NucMutation(one_indexed_position=i + 1,
                            mut_nuc=character,
                            par_nuc="X"))
        return ref_muts

    def annotate_clades(self, clade_types):
        if clade_types:
            for i, node in alive_it(list(
                    enumerate(preorder_traversal(self.tree.root))),
                                    title="Annotating clades"):

                this_thing = self.data.metadata[i]
                node.clades = {
                    clade_types[index]: part
                    for index, part in enumerate(this_thing.clade_annotations)
                }

    def perform_aa_analysis(self):

        seq = str(self.genbank.seq)
        with alive_bar(self.tree.num_nodes(),
                       title="Annotating amino acids") as pbar:
            recursive_mutation_analysis(self.tree.root, {}, seq, self.cdses,
                                        pbar)
        reference_muts = self.create_mutation_like_objects_to_record_reference_seq(
        )
        self.tree.root.aa_muts = get_mutations(
            {},
            reference_muts,
            seq,
            self.cdses,
            disable_check_for_differences=True)
        self.tree.root.nuc_mutations = reference_muts

    def load_genbank_file(self, genbank_file):
        self.genbank = SeqIO.read(genbank_file, "genbank")
        self.cdses = [x for x in self.genbank.features if x.type == "CDS"]
        # Assert that there are no compound locations and that all strands are positive,
        # and that all CDS features are a multiple of 3

        for cds in self.cdses:

            assert cds.location.strand == 1
            assert len(cds.location.parts) == 1
            assert len(cds.location.parts[0]) % 3 == 0

    def convert_nuc_mutation(self, usher_mutation):
        new_mut = NucMutation(one_indexed_position=usher_mutation.position,
                              par_nuc=NUC_ENUM[usher_mutation.par_nuc],
                              mut_nuc=NUC_ENUM[usher_mutation.mut_nuc[0]])
        return new_mut

    def annotate_mutations(self):
        for i, node in alive_it(list(
                enumerate(preorder_traversal(self.tree.root))),
                                title="Annotating nuc muts"):
            node.nuc_mutations = [
                self.convert_nuc_mutation(x)
                for x in self.data.node_mutations[i].mutation
            ]

    def name_internal_nodes(self):
        for i, node in alive_it(list(
                enumerate(preorder_traversal(self.tree.root))),
                                title="Naming internal nodes"):
            if not node.label:
                node.label = "node_" + str(i)

    def set_branch_lengths(self):
        for node in alive_it(list(preorder_traversal(self.tree.root)),
                             title="Setting branch length"):
            node.edge_length = len(node.nuc_mutations)

    def expand_condensed_nodes(self):
        for node in alive_it(list(self.tree.traverse_leaves()),
                             title="Expanding condensed nodes"):

            if node.label and node.label in self.condensed_nodes_dict:
                assert len(node.nuc_mutations) == 0

                for new_node_label in self.condensed_nodes_dict[node.label]:
                    new_node = treeswift.Node(label=new_node_label)
                    new_node.nuc_mutations = node.nuc_mutations
                    if hasattr(node, "clades"):
                        new_node.clades = node.clades
                    node.parent.add_child(new_node)
                node.label = ""
                node.parent.remove_child(node)
            else:
                pass

    def get_condensed_nodes_dict(self, condensed_nodes_dict):
        output_dict = {}
        for condensed_node in alive_it(condensed_nodes_dict,
                                       title="Reading condensed nodes dict"):
            output_dict[
                condensed_node.node_name] = condensed_node.condensed_leaves
        return output_dict

    def assign_num_tips(self):
        for node in self.tree.traverse_postorder():
            if node.is_leaf():
                node.num_tips = 1
            else:
                node.num_tips = sum(child.num_tips for child in node.children)<|MERGE_RESOLUTION|>--- conflicted
+++ resolved
@@ -8,10 +8,6 @@
 from collections import defaultdict
 
 
-<<<<<<< HEAD
-
-=======
->>>>>>> e4b7b76b
 def reverse_complement(input_string):
     return input_string.translate(str.maketrans("ATCG", "TAGC"))[::-1]
 
