--- conflicted
+++ resolved
@@ -30,11 +30,8 @@
                   title=None,
                   overlay_html=None,
                   remove_after_pipe=False,
-<<<<<<< HEAD
-                  clade_types=None):
-=======
+                  clade_types=None,
                   name_internal_nodes=False):
->>>>>>> e83d6ada
 
     metadata_dict, metadata_cols = utils.read_metadata(metadata_file, columns)
 
@@ -55,18 +52,13 @@
     else:
         f = open(input_file, 'rb')
 
-<<<<<<< HEAD
     if clade_types:
         clade_types = clade_types.split(",")
     else:
         clade_types = []
     mat = ushertools.UsherMutationAnnotatedTree(f,
                                                 genbank_file,
-                                                clade_types=clade_types)
-=======
-    mat = ushertools.UsherMutationAnnotatedTree(
-        f, genbank_file, name_internal_nodes=name_internal_nodes)
->>>>>>> e83d6ada
+                                                clade_types=clade_types, name_internal_nodes=name_internal_nodes)
     f.close()
 
     if chronumental_enabled:
@@ -213,19 +205,16 @@
         help=
         'If set, we will remove anything after a pipe (|) in each node\'s name, _after_ joining to metadata'
     )
-<<<<<<< HEAD
     parser.add_argument(
         "--clade_types",
         type=str,
         help=
         "Clade types provided in the UShER file, comma separated - e.g. 'nextstrain,pango'",
         default=None)
-=======
     parser.add_argument('--name_internal_nodes',
                         action='store_true',
                         help='If set, we will name internal nodes node_xxx')
 
->>>>>>> e83d6ada
     return parser
 
 
@@ -247,11 +236,8 @@
                   title=args.title,
                   overlay_html=args.overlay_html,
                   remove_after_pipe=args.remove_after_pipe,
-<<<<<<< HEAD
-                  clade_types=args.clade_types)
-=======
+                  clade_types=args.clade_types,
                   name_internal_nodes=args.name_internal_nodes)
->>>>>>> e83d6ada
 
 
 if __name__ == "__main__":
