import { useState, useMemo, useCallback, useEffect } from "react";
import {
  OrthographicView,
  OrthographicController,
  MapView,
  MapController,
} from "@deck.gl/core";

let globalSetZoomAxis = () => {};
const defaultViewState = {
  zoom: -2,
  target: [window.screen.width < 600 ? 500 : 1400, 1000],
  pitch: 0,
  bearing: 0,
  minimap: { zoom: -3, target: [250, 1000] },
  "browser-main": { zoom: -2, target: [0, 1000] },
  "browser-axis": { zoom: -2, target: [0, 1000] },
  map: {
    latitude: 0,
    longitude: 0,
    zoom: 0.55,
  },
};

class MyOrthographicController extends OrthographicController {
  // on construction

  // Default handler for the `wheel` event.
  onWheel(event) {
    const controlKey =
      event.srcEvent.ctrlKey || event.srcEvent.metaKey || event.srcEvent.altKey;

    if (!this.scrollZoom) {
      return false;
    }
    event.preventDefault();

    const pos = this.getCenter(event);
    if (!this.isPointInBounds(pos, event)) {
      return false;
    }

    let { speed = 0.01, smooth = false, zoomAxis = "Y" } = this.scrollZoom;
    if (controlKey) {
      zoomAxis = "X";
      globalSetZoomAxis(zoomAxis);
    }
    const { delta } = event;

    // Map wheel delta to relative scale
    let scale = 2 / (1 + Math.exp(-Math.abs(delta * speed)));
    if (delta < 0 && scale !== 0) {
      scale = 1 / scale;
    }

    const newControllerState = this.controllerState.zoom({ pos, scale });

    let transitionDuration = smooth ? 250 : 1;
    if (zoomAxis === "X") {
      transitionDuration = 0;
    }

    this.updateViewport(
      newControllerState,
      {
        ...this._getTransitionProps({ around: pos }),
        transitionDuration: transitionDuration,
      },
      {
        isZooming: zoomAxis === "Y",
        isPanning: true,
      }
    );

    if (controlKey) {
      zoomAxis = "Y";
      globalSetZoomAxis(zoomAxis);
    }
    return true;
  }

  handleEvent(event) {
    if (event.pointerType === "touch") {
      if (event.type === "pinchmove") {
        if (
          this.scrollZoom &&
          this.scrollZoom.zoomAxis &&
          this.scrollZoom.zoomAxis === "X"
        ) {
          return false;
        }
      }
    }
    if (event.type === "wheel") {
      const { ControllerState } = this;
      this.controllerState = new ControllerState({
        makeViewport: this.makeViewport,
        ...this.controllerStateProps,
        ...this._state,
      });

      return this.onWheel(event);
    } else {
      super.handleEvent(event);
    }
  }
}

<<<<<<< HEAD
const useView = ({ settings, deckSize, deckRef, jbrowseRef, nodes }) => {
=======
const useView = ({
  settings,
  deckSize,
  deckRef,
  jbrowseRef,
  mouseDownIsMinimap,
}) => {
>>>>>>> 4d2a414d
  const [zoomAxis, setZoomAxis] = useState("Y");
  const [xzoom, setXzoom] = useState(window.screen.width < 600 ? -1 : 0);
  globalSetZoomAxis = setZoomAxis;

  // TODO target needs to be [0,0]
  const [viewState, setViewState] = useState(defaultViewState);
  useEffect(() => {
    // setViewState((prevState) => {
    //   return {
    //     ...prevState,
    //     target: [
    //       window.screen.width < 600
    //         ? 500
    //         : settings.treenomeEnabled
    //         ? 2600
    //         : 1400,
    //       1000,
    //     ],
    //   };
    // });
    setXzoom(
      window.screen.width < 600 ? -1 : settings.treenomeEnabled ? -1 : 0
    );
  }, [settings.treenomeEnabled]);

  const baseViewState = useMemo(() => {
    return {
      ...viewState,
      "browser-main": { zoom: 0, target: [0, 0] },
      "browser-axis": { zoom: 0, target: [0, 0] },
      map: {
        latitude: 0,
        longitude: 0,
        zoom: 0.55,
      },
    };
  }, [viewState]);

  const views = useMemo(() => {
    return [
      ...(settings.minimapEnabled && !settings.treenomeEnabled
        ? [
            new OrthographicView({
              id: "minimap",
              x: "79%",
              y: "1%",
              width: "20%",
              height: "35%",
              borderWidth: "1px",
              controller: true,
              // clear: true,
            }),
          ]
        : []),
      ...(settings.treenomeEnabled
        ? [
            new OrthographicView({
              id: "browser-axis",
              controller: false,
              x: "40%",
              y: "0%",
              width: "60%",
            }),
            new OrthographicView({
              id: "browser-main",
              controller: false,
              x: "40%",
              width: "60%",
            }),
          ]
        : []),
      ...[
        new OrthographicView({
          id: "main",
          controller: {
            type: MyOrthographicController,
            scrollZoom: { smooth: true, zoomAxis: zoomAxis, xzoom: xzoom },
          },
          width:
            settings.treenomeEnabled || settings.mapViewOpen ? "40%" : "100%",
          initialViewState: viewState,
        }),
      ],
      ...(settings.treenomeEnabled
        ? [
            new OrthographicView({
              id: "main-overlay",
              controller: {
                type: MyOrthographicController,
                scrollZoom: { smooth: true, zoomAxis: zoomAxis, xzoom: xzoom },
              },
              width: "100%",
              initialViewState: viewState,
            }),
          ]
        : []),
      ...(settings.mapViewOpen
        ? [
            new MapView({
              id: "map",
              width: "60%",
              initialViewState: viewState,
              x: "40%",
              controller: MapController,
            }),
          ]
        : []),
    ];
  }, [
    viewState,
    zoomAxis,
    settings.minimapEnabled,
    settings.treenomeEnabled,
    settings.mapViewOpen,
    xzoom,
  ]);

  const [mouseXY, setMouseXY] = useState([0, 0]);

  const modelMatrix = useMemo(() => {
    return [
      1 / 2 ** (viewState.zoom - xzoom),
      0,
      0,
      0,
      0,
      1,
      0,
      0,
      0,
      0,
      1,
      0,
      0,
      0,
      0,
      1,
    ];
  }, [viewState.zoom, xzoom]);

  useEffect(() => {
    console.log("vs: ", viewState);
  }, [viewState]);

  const onViewStateChange = useCallback(
    ({
      viewState: newViewState,
      interactionState,
      viewId,
      oldViewState,
      basicTarget,
      overrideZoomAxis,
      specialMinimap,
    }) => {
      if (!deckSize) {
        return;
      }
      const localZoomAxis = overrideZoomAxis || zoomAxis;

      // check oldViewState has a initial_xzoom property or set it to initial_xzoom
      if (viewId === "minimap") {
        return;
      }

<<<<<<< HEAD
      if (viewId === "main" || interactionState === "isZooming") {
        setViewState((currentViewState) => {
          //const temp_viewport = new OrthographicViewport(viewS
          const oldScaleY = 2 ** oldViewState.zoom;
          const newScaleY = 2 ** newViewState.zoom;
          // eslint-disable-line no-unused-vars
=======
      //const temp_viewport = new OrthographicViewport(viewS
      const oldScaleY = 2 ** oldViewState.zoom;
      const newScaleY = 2 ** newViewState.zoom;
      // eslint-disable-line no-unused-vars

      if (mouseDownIsMinimap && !specialMinimap && oldScaleY === newScaleY) {
        return;
      }

      let newScaleX = 2 ** xzoom;
      if (basicTarget) {
        newViewState.target[0] =
          (newViewState.target[0] / newScaleY) * newScaleX;
      } else {
        if (oldScaleY !== newScaleY) {
          if (localZoomAxis === "Y") {
            newViewState.target[0] =
              (oldViewState.target[0] / newScaleY) * oldScaleY;
          } else {
            const difference = newViewState.zoom - oldViewState.zoom;

            setXzoom((old) => old + difference);
>>>>>>> 4d2a414d

          let newScaleX = 2 ** xzoom;
          if (basicTarget) {
            newViewState.target[0] =
              (newViewState.target[0] / newScaleY) * newScaleX;
          } else {
            if (oldScaleY !== newScaleY) {
              if (localZoomAxis === "Y") {
                newViewState.target[0] =
                  (oldViewState.target[0] / newScaleY) * oldScaleY;
              } else {
                const difference = newViewState.zoom - oldViewState.zoom;

                setXzoom((old) => old + difference);

                newScaleX = 2 ** (xzoom + difference);

                newViewState.zoom = oldViewState.zoom;
                newViewState.target[0] =
                  (oldViewState.target[0] / oldScaleY) * newScaleY;
              }
            }
          }

          newViewState.target = [...newViewState.target];

          newViewState.real_height = deckSize.height / newScaleY;
          newViewState.real_width = deckSize.width / newScaleX;

          newViewState.real_target = [...newViewState.target];
          newViewState.real_target[0] =
            (newViewState.real_target[0] * newScaleY) / newScaleX;

          const nw = [
            newViewState.real_target[0] - newViewState.real_width / 2,
            newViewState.real_target[1] - newViewState.real_height / 2,
          ];
          const se = [
            newViewState.real_target[0] + newViewState.real_width / 2,
            newViewState.real_target[1] + newViewState.real_height / 2,
          ];

          newViewState.min_x = nw[0];
          newViewState.max_x = se[0];
          newViewState.min_y = nw[1];
          newViewState.max_y = se[1];

          newViewState["minimap"] = { zoom: -3, target: [250, 1000] };

          if (jbrowseRef.current) {
            const yBound =
              jbrowseRef.current.children[0].children[0].clientHeight;
            const xBound =
              jbrowseRef.current.children[0].children[0].offsetParent
                .offsetParent.offsetLeft;
            if (
              (mouseXY[0] > xBound && mouseXY[1] < yBound) ||
              mouseXY[0] < 0 ||
              mouseXY[1] < 0
            ) {
              if (!basicTarget && viewId) {
                return;
              }
            }
          }

          const combinedViewState = { ...currentViewState, ...newViewState };
          return combinedViewState;
        });
      } else if (viewId === "map") {
        setViewState((currentViewState) => {
          const newState = {
            ...currentViewState,
            map: {
              latitude: newViewState.latitude,
              longitude: newViewState.longitude,
              zoom: newViewState.zoom,
            },
          };
          return newState;
        });
      } else if (!viewId || viewId === "main-overlay" || viewId === "main") {
        setViewState((currentViewState) => {
          newViewState["browser-main"] = {
            ...viewState["browser-main"],
            zoom: newViewState.zoom,
            target: [
              viewState["browser-main"].target[0],
              newViewState.target[1],
            ],
          };
          const combinedViewState = { ...currentViewState, ...newViewState };
          return combinedViewState;
        });
      }
      return;
    },
    [zoomAxis, xzoom, deckSize, viewState, jbrowseRef, mouseXY]
  );

  const zoomIncrement = useCallback(
    (increment, overrideZoomAxis) => {
      const newViewState = { ...viewState };
      newViewState.zoom += increment;

      onViewStateChange({
        viewState: newViewState,
        interactionState: "isZooming",
        oldViewState: viewState,
        overrideZoomAxis,
      });
    },
    [viewState, onViewStateChange]
  );

  const zoomReset = useCallback(() => {
    const newViewState = { ...defaultViewState };
    setXzoom(0);
    setViewState(newViewState);
    onViewStateChange({
      viewState: newViewState,
      interactionState: "isZooming",
      oldViewState: newViewState,
    });
  }, [viewState, onViewStateChange]);

  const output = useMemo(() => {
    return {
      viewState,
      setViewState,
      onViewStateChange,
      views,
      zoomAxis,
      setZoomAxis,
      modelMatrix,
      zoomIncrement,
      xzoom,
      mouseXY,
      setMouseXY,
      baseViewState,
      zoomReset,
    };
  }, [
    viewState,
    setViewState,
    onViewStateChange,
    views,
    zoomAxis,
    setZoomAxis,
    modelMatrix,
    zoomIncrement,
    xzoom,
    mouseXY,
    setMouseXY,
    baseViewState,
    zoomReset,
  ]);

  return output;
};

export default useView;<|MERGE_RESOLUTION|>--- conflicted
+++ resolved
@@ -106,17 +106,7 @@
   }
 }
 
-<<<<<<< HEAD
 const useView = ({ settings, deckSize, deckRef, jbrowseRef, nodes }) => {
-=======
-const useView = ({
-  settings,
-  deckSize,
-  deckRef,
-  jbrowseRef,
-  mouseDownIsMinimap,
-}) => {
->>>>>>> 4d2a414d
   const [zoomAxis, setZoomAxis] = useState("Y");
   const [xzoom, setXzoom] = useState(window.screen.width < 600 ? -1 : 0);
   globalSetZoomAxis = setZoomAxis;
@@ -281,37 +271,20 @@
         return;
       }
 
-<<<<<<< HEAD
       if (viewId === "main" || interactionState === "isZooming") {
         setViewState((currentViewState) => {
           //const temp_viewport = new OrthographicViewport(viewS
           const oldScaleY = 2 ** oldViewState.zoom;
           const newScaleY = 2 ** newViewState.zoom;
           // eslint-disable-line no-unused-vars
-=======
-      //const temp_viewport = new OrthographicViewport(viewS
-      const oldScaleY = 2 ** oldViewState.zoom;
-      const newScaleY = 2 ** newViewState.zoom;
-      // eslint-disable-line no-unused-vars
-
-      if (mouseDownIsMinimap && !specialMinimap && oldScaleY === newScaleY) {
-        return;
-      }
-
-      let newScaleX = 2 ** xzoom;
-      if (basicTarget) {
-        newViewState.target[0] =
-          (newViewState.target[0] / newScaleY) * newScaleX;
-      } else {
-        if (oldScaleY !== newScaleY) {
-          if (localZoomAxis === "Y") {
-            newViewState.target[0] =
-              (oldViewState.target[0] / newScaleY) * oldScaleY;
-          } else {
-            const difference = newViewState.zoom - oldViewState.zoom;
-
-            setXzoom((old) => old + difference);
->>>>>>> 4d2a414d
+
+          if (
+            mouseDownIsMinimap &&
+            !specialMinimap &&
+            oldScaleY === newScaleY
+          ) {
+            return;
+          }
 
           let newScaleX = 2 ** xzoom;
           if (basicTarget) {
