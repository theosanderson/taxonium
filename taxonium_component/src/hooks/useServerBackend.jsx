import { useCallback, useMemo, useState } from "react";
import axios from "axios";

function useServerBackend(backend_url, sid, url_on_fail) {
  const [statusMessage, setStatusMessage] = useState({ message: null });
  const queryNodes = useCallback(
    (boundsForQueries, setResult, setTriggerRefresh, config) => {
      let url = backend_url + "/nodes/?type=leaves&sid=" + sid;
      if (
        boundsForQueries &&
        boundsForQueries.min_x &&
        boundsForQueries.max_x &&
        boundsForQueries.min_y &&
        boundsForQueries.max_y
      ) {
        url =
          url +
          "&min_x=" +
          boundsForQueries.min_x +
          "&max_x=" +
          boundsForQueries.max_x +
          "&min_y=" +
          boundsForQueries.min_y +
          "&max_y=" +
          boundsForQueries.max_y;
      }

      if (boundsForQueries && boundsForQueries.xType) {
        url = url + "&xType=" + boundsForQueries.xType;
      }

      axios
        .get(url)
        .then(function (response) {
          console.log("got data", response.data);
          response.data.nodes.forEach((node) => {
            if (node.node_id === config.rootId) {
              node.mutations = config.rootMutations.map(
                (x) => config.mutations[x]
              );
            } else {
              node.mutations = node.mutations.map(
                (mutation) => config.mutations[mutation]
              );
            }
          });
          setResult(response.data);
        })
        .catch(function (error) {
          console.log(error);
          window.alert(error);
          setResult([]);
          setTriggerRefresh({});
        });
    },
    [backend_url, sid]
  );

  const singleSearch = useCallback(
    (singleSearch, boundsForQueries, setResult) => {
      const abortController = new AbortController();

      let url =
        backend_url +
        "/search/?json=" +
        JSON.stringify(singleSearch) +
        "&sid=" +
        sid;

      const xType =
        boundsForQueries && boundsForQueries.xType
          ? boundsForQueries.xType
          : "x_dist";

      if (
        boundsForQueries &&
        boundsForQueries.min_x &&
        boundsForQueries.max_x &&
        boundsForQueries.min_y &&
        boundsForQueries.max_y
      ) {
        url =
          url +
          "&min_x=" +
          boundsForQueries.min_x +
          "&max_x=" +
          boundsForQueries.max_x +
          "&min_y=" +
          boundsForQueries.min_y +
          "&max_y=" +
          boundsForQueries.max_y;
      }
      url = url + "&xType=" + xType;

      axios
        .get(url, { signal: abortController.signal })
        .then(function (response) {
          console.log("got data", response.data);
          setResult(response.data);
        })
        .catch(function (error) {
          // if cancelled then do nothing
          if (error.name === "CanceledError") {
            return;
          }
          console.log(error);
          window.alert(error);
          setResult([]);
        });
      return { abortController };
    },
    [backend_url, sid]
  );

  const getDetails = useCallback(
    (node_id, setResult) => {
      let url = backend_url + "/node_details/?id=" + node_id + "&sid=" + sid;
      axios.get(url).then(function (response) {
        setResult(response.data);
      });
    },
    [backend_url, sid]
  );
  const getConfig = useCallback(
    (setResult) => {
      const url = `${backend_url}/config/?sid=${sid}`;

      // Fetch initial config
      axios
        .get(url)
        .then((response) => {
          console.log("got config", response.data);
          if (response.data.error) {
            window.alert(
              response.data.error + (url_on_fail ? "\nRedirecting you." : "")
            );
            window.location.href = url_on_fail;
            return;
          }

          const config = response.data;
          config.mutations = config.mutations ? config.mutations : [];

          // Stream mutations
          const mutationsUrl = `${backend_url}/mutations/?sid=${sid}`;
          const eventSource = new EventSource(mutationsUrl);

          eventSource.onmessage = (event) => {
            if (event.data === "END") {
              console.log("Finished receiving mutations");
              eventSource.close();
              setResult(config);
              return;
            }

            try {
              const mutationsChunk = JSON.parse(event.data);
              if (Array.isArray(mutationsChunk)) {
                config.mutations.push(...mutationsChunk);
<<<<<<< HEAD
                
=======
                setResult({ ...config });
>>>>>>> 8250a2ba
                console.log(
                  `Received chunk of ${mutationsChunk.length} mutations`
                );
              } else {
                console.error("Received non-array chunk:", mutationsChunk);
              }
            } catch (error) {
              console.error("Error parsing mutations chunk:", error);
            }
          };

          eventSource.onerror = (error) => {
            console.error("EventSource failed:", error);
            eventSource.close();
          };

<<<<<<< HEAD
=======
          // Set initial config
          setResult(config);
>>>>>>> 8250a2ba
        })
        .catch((error) => {
          console.error("Error fetching config:", error);
          if (url_on_fail) {
            window.alert("Failed to fetch config. Redirecting you.");
            window.location.href = url_on_fail;
          }
        });
    },
    [backend_url, sid, url_on_fail]
  );

  const getTipAtts = useCallback(
    (nodeId, selectedKey, callback) => {
      let url =
        backend_url +
        "/tip_atts?id=" +
        nodeId +
        "&att=" +
        selectedKey +
        "&sid=" +
        sid;
      axios.get(url).then(function (response) {
        callback(response.err, response.data);
      });
    },
    [backend_url, sid]
  );

  const getNextstrainJsonUrl = useCallback(
    (nodeId, config) => {
      return backend_url + "/nextstrain_json/" + nodeId;
    },
    [backend_url]
  );

  const getNextstrainJson = useCallback(
    (nodeId, config) => {
      const url = getNextstrainJsonUrl(nodeId, config);
      // load this
      window.location.href = url;
    },
    [getNextstrainJsonUrl]
  );

  return useMemo(() => {
    return {
      queryNodes,
      singleSearch,
      getDetails,
      getConfig,
      setStatusMessage,
      statusMessage,
      getTipAtts,
      type: "server",
      backend_url: backend_url,
      getNextstrainJson,
      getNextstrainJsonUrl,
    };
  }, [
    queryNodes,
    singleSearch,
    getDetails,
    getConfig,
    setStatusMessage,
    statusMessage,
    getTipAtts,
    backend_url,
    getNextstrainJson,
    getNextstrainJsonUrl,
  ]);
}

export default useServerBackend;<|MERGE_RESOLUTION|>--- conflicted
+++ resolved
@@ -157,11 +157,7 @@
               const mutationsChunk = JSON.parse(event.data);
               if (Array.isArray(mutationsChunk)) {
                 config.mutations.push(...mutationsChunk);
-<<<<<<< HEAD
-                
-=======
-                setResult({ ...config });
->>>>>>> 8250a2ba
+
                 console.log(
                   `Received chunk of ${mutationsChunk.length} mutations`
                 );
@@ -178,11 +174,7 @@
             eventSource.close();
           };
 
-<<<<<<< HEAD
-=======
-          // Set initial config
-          setResult(config);
->>>>>>> 8250a2ba
+
         })
         .catch((error) => {
           console.error("Error fetching config:", error);
